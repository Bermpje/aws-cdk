--- conflicted
+++ resolved
@@ -1,10 +1,6 @@
 import { IRole, PolicyStatement, Role, ServicePrincipal } from '@aws-cdk/aws-iam';
 import { App, IResource, Lazy, Names, Resource, Stack, Token, PhysicalName } from '@aws-cdk/core';
-<<<<<<< HEAD
 import { Node, Construct } from 'constructs';
-=======
-import { Node, Construct, IConstruct } from 'constructs';
->>>>>>> ceab8967
 import { IEventBus } from './event-bus';
 import { EventPattern } from './event-pattern';
 import { CfnEventBusPolicy, CfnRule } from './events.generated';
@@ -223,7 +219,6 @@
           throw new Error('Event stack and target stack must belong to the same CDK app');
         }
 
-<<<<<<< HEAD
         // The target of this Rule will be the default event bus of the target environment
         this.ensureXEnvTargetEventBus(targetStack, targetAccount, targetRegion, id);
 
@@ -241,57 +236,6 @@
         // Don't have time to do that right now.
         const mirrorRuleScope = this.obtainMirrorRuleScope(targetStack, targetAccount, targetRegion);
         new MirrorRule(mirrorRuleScope, `${Names.uniqueId(this)}-${id}`, {
-=======
-        // if different accounts, we need to add the permissions to the target eventbus
-        if (!sameEnvDimension(sourceAccount, targetAccount)) {
-          const stackId = `EventBusPolicy-${sourceAccount}-${targetRegion}-${targetAccount}`;
-          let eventBusPolicyStack: Stack = sourceApp.node.tryFindChild(stackId) as Stack;
-          if (!eventBusPolicyStack) {
-            eventBusPolicyStack = new Stack(sourceApp, stackId, {
-              env: {
-                account: targetAccount,
-                region: targetRegion,
-              },
-              stackName: `${targetStack.stackName}-EventBusPolicy-support-${targetRegion}-${sourceAccount}`,
-            });
-            new CfnEventBusPolicy(eventBusPolicyStack, 'GivePermToOtherAccount', {
-              action: 'events:PutEvents',
-              statementId: `Allow-account-${sourceAccount}`,
-              principal: sourceAccount,
-            });
-          }
-          // deploy the event bus permissions before the source stack
-          sourceStack.addDependency(eventBusPolicyStack);
-        }
-
-        // The actual rule lives in the target stack.
-        // Other than the account, it's identical to this one
-
-        // eventPattern is mutable through addEventPattern(), so we need to lazy evaluate it
-        // but only Tokens can be lazy in the framework, so make a subclass instead
-        const self = this;
-
-        class CopyRule extends Rule {
-          public _renderEventPattern(): any {
-            return self._renderEventPattern();
-          }
-
-          // we need to override validateRule(), as it uses the
-          // value of the eventPattern field,
-          // which might be empty in the case of the copied rule
-          // (as the patterns in the original might be added through addEventPattern(),
-          // not passed through the constructor).
-          // Anyway, even if the original rule is invalid,
-          // we would get duplicate errors if we didn't override this,
-          // which is probably a bad idea in and of itself
-          protected validateRule(): string[] {
-            return [];
-          }
-
-        }
-
-        new CopyRule(targetStack, `${Names.uniqueId(this)}-${id}`, {
->>>>>>> ceab8967
           targets: [target],
           eventPattern: this.eventPattern,
           schedule: this.scheduleExpression ? Schedule.expression(this.scheduleExpression) : undefined,
@@ -412,7 +356,6 @@
       account: targetAccount,
     });
 
-<<<<<<< HEAD
     // For some reason, cross-region requires a Role (with `PutEvents` on the
     // target event bus) while cross-account doesn't
     const roleArn = !sameEnvDimension(targetRegion, Stack.of(this).region)
@@ -423,11 +366,6 @@
       id,
       arn: eventBusArn,
       roleArn,
-=======
-    const role = new Role(scope as Construct, id, {
-      roleName: PhysicalName.GENERATE_IF_NEEDED,
-      assumedBy: new ServicePrincipal('events.amazonaws.com'),
->>>>>>> ceab8967
     });
 
     // Add a policy to the target Event Bus to allow the source account/region to publish into it.
@@ -526,13 +464,13 @@
   }
 
   /**
-   * Override validate to be a no-op
+   * Override validateRule to be a no-op
    *
    * The rules are never stored on this object so there's nothing to validate.
    *
    * Instead, we mirror the other rule at render time.
    */
-  protected validate(): string[] {
+  protected validateRule(): string[] {
     return [];
   }
 }