<<<<<<< HEAD
import { App, CfnMapping, CfnOutput, CfnResource, Stack } from '@aws-cdk/core';
=======
import { App, CfnResource, LegacyStackSynthesizer, Stack } from '@aws-cdk/core';
>>>>>>> 96bcc9b7
import { Construct } from 'constructs';
import { Match, Template } from '../lib';

describe('Template', () => {
  describe('asObject', () => {
    test('fromString', () => {
      const template = Template.fromString(`{
        "Resources": { 
          "Foo": { 
            "Type": "Baz::Qux",
            "Properties": { "Fred": "Waldo" }
          } 
        }
      }`);

      expect(template.toJSON()).toEqual({
        Resources: {
          Foo: {
            Type: 'Baz::Qux',
            Properties: { Fred: 'Waldo' },
          },
        },
      });
    });

    test('fromStack', () => {
      const app = new App({
        context: {
          '@aws-cdk/core:newStyleStackSynthesis': false,
        },
      });
      const stack = new Stack(app);
      new CfnResource(stack, 'Foo', {
        type: 'Foo::Bar',
        properties: {
          Baz: 'Qux',
        },
      });
      const template = Template.fromStack(stack);

      expect(template.toJSON()).toEqual({
        Resources: {
          Foo: {
            Type: 'Foo::Bar',
            Properties: { Baz: 'Qux' },
          },
        },
      });
    });
  });

  describe('fromString', () => {
    test('default', () => {
      const assertions = Template.fromString(`{
        "Resources": {
          "Foo": {
            "Type": "Baz::Qux",
            "Properties": { "Fred": "Waldo" }
          }
        }
      }`);
      assertions.resourceCountIs('Baz::Qux', 1);
    });
  });

  describe('fromStack', () => {
    test('fails when root is not a stage', () => {
      const c = new Construct(undefined as any, '');
      const stack = new Stack(c, 'MyStack');
      expect(() => Template.fromStack(stack)).toThrow(/must be part of a Stage or an App/);
    });
  });

  describe('resourceCountIs', () => {
    test('resource exists', () => {
      const stack = new Stack();
      new CfnResource(stack, 'Resource', {
        type: 'Foo::Bar',
      });

      const inspect = Template.fromStack(stack);
      inspect.resourceCountIs('Foo::Bar', 1);

      expect(() => inspect.resourceCountIs('Foo::Bar', 0)).toThrow(/has 1 resource of type Foo::Bar/);
      expect(() => inspect.resourceCountIs('Foo::Bar', 2)).toThrow(/has 1 resource of type Foo::Bar/);

      expect(() => inspect.resourceCountIs('Foo::Baz', 1)).toThrow(/has 0 resource of type Foo::Baz/);
    });

    test('no resource', () => {
      const stack = new Stack();

      const inspect = Template.fromStack(stack);
      inspect.resourceCountIs('Foo::Bar', 0);

      expect(() => inspect.resourceCountIs('Foo::Bar', 1)).toThrow(/has 0 resource of type Foo::Bar/);
    });
  });

  describe('templateMatches', () => {
    test('matches', () => {
      const app = new App();
      const stack = new Stack(app, 'Stack', {
        synthesizer: new LegacyStackSynthesizer(),
      });
      new CfnResource(stack, 'Foo', {
        type: 'Foo::Bar',
        properties: { baz: 'qux' },
      });

      const inspect = Template.fromStack(stack);
      inspect.templateMatches({
        Resources: {
          Foo: {
            Type: 'Foo::Bar',
            Properties: { baz: 'qux' },
          },
        },
      });
    });

    test('fails', () => {
      const stack = new Stack();
      new CfnResource(stack, 'Foo', {
        type: 'Foo::Bar',
        properties: { baz: 'qux' },
      });

      const inspect = Template.fromStack(stack);
      expect(() => inspect.templateMatches({
        Resources: {
          Foo: {
            Type: 'Foo::Bar',
            Properties: { baz: 'waldo' },
          },
        },
      })).toThrowError();
    });
  });

  describe('hasResource', () => {
    test('exact match', () => {
      const stack = new Stack();
      new CfnResource(stack, 'Foo', {
        type: 'Foo::Bar',
        properties: { baz: 'qux' },
      });

      const inspect = Template.fromStack(stack);
      inspect.hasResource('Foo::Bar', {
        Properties: { baz: 'qux' },
      });

      expect(() => inspect.hasResource('Foo::Bar', {
        Properties: { baz: 'waldo' },
      })).toThrow(/Expected waldo but received qux at \/Properties\/baz/);

      expect(() => inspect.hasResource('Foo::Bar', {
        Properties: { baz: 'qux', fred: 'waldo' },
      })).toThrow(/Missing key at \/Properties\/fred/);
    });

    test('arrayWith', () => {
      const stack = new Stack();
      new CfnResource(stack, 'Foo', {
        type: 'Foo::Bar',
        properties: { baz: ['qux', 'quy'] },
      });

      const inspect = Template.fromStack(stack);
      inspect.hasResource('Foo::Bar', {
        Properties: { baz: Match.arrayWith(['qux']) },
      });

      expect(() => inspect.hasResource('Foo::Bar', {
        Properties: { baz: Match.arrayWith(['waldo']) },
      })).toThrow(/Missing element \[waldo\] at pattern index 0 at \/Properties\/baz/);
    });

    test('arrayWith - multiple resources', done => {
      const stack = new Stack();
      new CfnResource(stack, 'Foo1', {
        type: 'Foo::Bar',
        properties: { foo: ['flob', 'qux'] },
      });
      new CfnResource(stack, 'Foo2', {
        type: 'Foo::Bar',
        properties: { flob: ['qux'] },
      });

      const inspect = Template.fromStack(stack);

      expectToThrow(() => {
        inspect.hasResource('Foo::Bar', {
          Properties: Match.arrayWith(['flob']),
        });
      }, [/The closest result/, /flob/, /qux/], done);

      done();
    });

    test('objectLike', () => {
      const stack = new Stack();
      new CfnResource(stack, 'Foo', {
        type: 'Foo::Bar',
        properties: { baz: 'qux', fred: 'waldo' },
      });

      const inspect = Template.fromStack(stack);
      inspect.hasResource('Foo::Bar', {
        Properties: Match.objectLike({ baz: 'qux' }),
      });
      inspect.hasResource('Foo::Bar', {
        Properties: Match.objectLike({ fred: 'waldo' }),
      });

      expect(() => inspect.hasResource('Foo::Bar', {
        Properties: Match.objectLike({ baz: 'waldo' }),
      })).toThrow(/Expected waldo but received qux at \/Properties\/baz/);
    });

    test('objectLike - multiple resources', done => {
      const stack = new Stack();
      new CfnResource(stack, 'Foo1', {
        type: 'Foo::Bar',
        properties: { foo: { flob: 'qux' } },
      });
      new CfnResource(stack, 'Foo2', {
        type: 'Foo::Bar',
        properties: { flob: 'waldo' },
      });

      const inspect = Template.fromStack(stack);

      expectToThrow(() => {
        inspect.hasResource('Foo::Bar', {
          Properties: Match.objectLike({ foo: { flob: 'foo' } }),
        });
      }, [/The closest result/, /"flob": "qux"/], done);

      done();
    });

    test('absent', () => {
      const stack = new Stack();
      new CfnResource(stack, 'Foo', {
        type: 'Foo::Bar',
        properties: { baz: 'qux' },
      });

      const inspect = Template.fromStack(stack);
      inspect.hasResource('Foo::Bar', {
        Properties: Match.objectLike({ foo: Match.absentProperty() }),
      });
      expect(() => inspect.hasResource('Foo::Bar', {
        Properties: Match.objectLike({ baz: Match.absentProperty() }),
      })).toThrow(/Key should be absent at \/Properties\/baz/);
    });

    test('incorrect types', () => {
      const stack = new Stack();
      new CfnResource(stack, 'Foo', {
        type: 'Foo::Bar',
        properties: { baz: 'qux', fred: 'waldo' },
      });

      const inspect = Template.fromStack(stack);
      expect(() => inspect.hasResource('Foo::Baz', {
        Properties: Match.objectLike({ baz: 'qux' }),
      })).toThrow(/No resource/);
    });
  });

  describe('getResources', () => {
    test('matching resource type', () => {
      const stack = new Stack();
      new CfnResource(stack, 'Foo', {
        type: 'Foo::Bar',
        properties: { baz: 'qux', fred: 'waldo' },
      });

      const inspect = Template.fromStack(stack);
      expect(inspect.findResources('Foo::Bar')).toEqual([{
        Type: 'Foo::Bar',
        Properties: { baz: 'qux', fred: 'waldo' },
      }]);
    });

    test('no matching resource type', () => {
      const stack = new Stack();
      new CfnResource(stack, 'Foo', {
        type: 'Foo::Bar',
        properties: { baz: 'qux', fred: 'waldo' },
      });

      const inspect = Template.fromStack(stack);
      expect(inspect.findResources('Foo::Baz')).toEqual([]);
    });

    test('matching resource props', () => {
      const stack = new Stack();
      new CfnResource(stack, 'Foo', {
        type: 'Foo::Bar',
        properties: { baz: 'qux', fred: 'waldo' },
      });

      const inspect = Template.fromStack(stack);
      expect(inspect.findResources('Foo::Bar', {
        Properties: { baz: 'qux' },
      }).length).toEqual(1);
    });

    test('no matching resource props', () => {
      const stack = new Stack();
      new CfnResource(stack, 'Foo', {
        type: 'Foo::Bar',
        properties: { baz: 'qux', fred: 'waldo' },
      });

      const inspect = Template.fromStack(stack);
      expect(inspect.findResources('Foo::Bar', {
        Properties: { baz: 'waldo' },
      })).toEqual([]);
    });

    test('multiple matching resources', () => {
      const stack = new Stack();
      new CfnResource(stack, 'Foo', { type: 'Foo::Bar' });
      new CfnResource(stack, 'Bar', { type: 'Foo::Bar' });

      const inspect = Template.fromStack(stack);
      expect(inspect.findResources('Foo::Bar').length).toEqual(2);
    });
  });

  describe('hasOutput', () => {
    test('matching', () => {
      const stack = new Stack();
      new CfnOutput(stack, 'Foo', {
        value: 'Bar',
      });
      new CfnOutput(stack, 'Fred', {
        value: 'Waldo',
      });

      const inspect = Template.fromStack(stack);
      expect(() => inspect.hasOutput({ Value: 'Bar' })).not.toThrow();
    });

    test('not matching', (done) => {
      const stack = new Stack();
      new CfnOutput(stack, 'Foo', {
        value: 'Bar',
        exportName: 'ExportBar',
      });
      new CfnOutput(stack, 'Fred', {
        value: 'Waldo',
      });

      const inspect = Template.fromStack(stack);
      expectToThrow(
        () => inspect.hasOutput({
          Value: 'Bar',
          Export: { Name: 'ExportBaz' },
        }),
        [
          /2 outputs/,
          /Expected ExportBaz but received ExportBar/,
        ],
        done,
      );
      done();
    });
  });

  describe('findOutputs', () => {
    test('matching', () => {
      const stack = new Stack();
      new CfnOutput(stack, 'Foo', {
        value: 'Fred',
        description: 'FooFred',
      });
      new CfnOutput(stack, 'Bar', {
        value: 'Fred',
        description: 'BarFred',
      });
      new CfnOutput(stack, 'Baz', {
        value: 'Waldo',
        description: 'BazWaldo',
      });

      const inspect = Template.fromStack(stack);
      const result = inspect.findOutputs({ Value: 'Fred' });
      expect(result).toEqual([
        { Value: 'Fred', Description: 'FooFred' },
        { Value: 'Fred', Description: 'BarFred' },
      ]);
    });

    test('not matching', () => {
      const stack = new Stack();
      new CfnOutput(stack, 'Foo', {
        value: 'Fred',
      });

      const inspect = Template.fromStack(stack);
      const result = inspect.findOutputs({ Value: 'Waldo' });
      expect(result.length).toEqual(0);
    });
  });

  describe('hasMapping', () => {
    test('matching', () => {
      const stack = new Stack();
      new CfnMapping(stack, 'Foo', {
        mapping: {
          Foo: { Bar: 'Lightning', Fred: 'Waldo' },
          Baz: { Bar: 'Qux' },
        },
      });
      new CfnMapping(stack, 'Fred', {
        mapping: {
          Foo: { Bar: 'Lightning' },
        },
      });

      const inspect = Template.fromStack(stack);
      expect(() => inspect.hasMapping({ Foo: { Bar: 'Lightning' } })).not.toThrow();
    });

    test('not matching', (done) => {
      const stack = new Stack();
      new CfnMapping(stack, 'Foo', {
        mapping: {
          Foo: { Bar: 'Fred', Baz: 'Waldo' },
          Qux: { Bar: 'Fred' },
        },
      });
      new CfnMapping(stack, 'Fred', {
        mapping: {
          Foo: { Baz: 'Baz' },
        },
      });

      const inspect = Template.fromStack(stack);
      expectToThrow(
        () => inspect.hasMapping({
          Foo: { Bar: 'Qux' },
        }),
        [
          /2 mappings/,
          /Expected Qux but received Fred/,
        ],
        done,
      );
      done();
    });
  });

  describe('findMappings', () => {
    test('matching', () => {
      const stack = new Stack();
      new CfnMapping(stack, 'Foo', {
        mapping: {
          Foo: { Bar: 'Lightning', Fred: 'Waldo' },
          Baz: { Bar: 'Qux' },
        },
      });
      new CfnMapping(stack, 'Fred', {
        mapping: {
          Foo: { Bar: 'Lightning' },
        },
      });

      const inspect = Template.fromStack(stack);
      const result = inspect.findMappings({ Foo: { Bar: 'Lightning' } });
      expect(result).toEqual([
        {
          Foo: { Bar: 'Lightning', Fred: 'Waldo' },
          Baz: { Bar: 'Qux' },
        },
        { Foo: { Bar: 'Lightning' } },
      ]);
    });

    test('not matching', () => {
      const stack = new Stack();
      new CfnMapping(stack, 'Foo', {
        mapping: {
          Foo: { Bar: 'Fred', Baz: 'Waldo' },
        },
      });

      const inspect = Template.fromStack(stack);
      const result = inspect.findMappings({ Foo: { Bar: 'Waldo' } });
      expect(result.length).toEqual(0);
    });
  });
});

function expectToThrow(fn: () => void, msgs: (RegExp | string)[], done: jest.DoneCallback): void {
  try {
    fn();
    done.fail('Function expected to throw, did not throw');
  } catch (error) {
    const message = (error as Error).message;
    const splits = message.split('\n');
    let splitIdx = 0;
    let msgsIdx = 0;
    while (splitIdx < splits.length && msgsIdx < msgs.length) {
      const msg = msgs[msgsIdx];
      const split = splits[splitIdx];
      let match = false;
      if (msg instanceof RegExp) {
        match = msg.test(split);
      } else {
        match = (msg === split);
      }

      if (match) {
        msgsIdx++;
      }
      splitIdx++;
    }

    if (msgsIdx < msgs.length) {
      done.fail([
        `Error thrown did not contain expected messages: ${msgs.slice(msgsIdx, msgs.length)}`,
        `Received error: ${message}`,
      ].join('\n'));
    }
  }
}<|MERGE_RESOLUTION|>--- conflicted
+++ resolved
@@ -1,8 +1,4 @@
-<<<<<<< HEAD
 import { App, CfnMapping, CfnOutput, CfnResource, Stack } from '@aws-cdk/core';
-=======
-import { App, CfnResource, LegacyStackSynthesizer, Stack } from '@aws-cdk/core';
->>>>>>> 96bcc9b7
 import { Construct } from 'constructs';
 import { Match, Template } from '../lib';
 
