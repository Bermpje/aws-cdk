--- conflicted
+++ resolved
@@ -360,11 +360,7 @@
       // then
       Template.fromStack(stack).hasResource('AWS::Lambda::Function', {
         Metadata: {
-<<<<<<< HEAD
-          [cxapi.ASSET_RESOURCE_METADATA_PATH_KEY]: 'asset.dd84d39b518e69c0e62a55312372cdd9ab3ef901c74a4861d92e951215257b3c',
-=======
           [cxapi.ASSET_RESOURCE_METADATA_PATH_KEY]: 'asset.7e6b1766b8ee0794b08669dc7eecd82d06dc7138c99bffded86c5693e335ac37',
->>>>>>> 2e0eb969
           [cxapi.ASSET_RESOURCE_METADATA_DOCKERFILE_PATH_KEY]: dockerfilePath,
           [cxapi.ASSET_RESOURCE_METADATA_DOCKER_BUILD_ARGS_KEY]: dockerBuildArgs,
           [cxapi.ASSET_RESOURCE_METADATA_DOCKER_BUILD_TARGET_KEY]: dockerBuildTarget,
@@ -388,11 +384,7 @@
       // then
       Template.fromStack(stack).hasResource('AWS::Lambda::Function', {
         Metadata: {
-<<<<<<< HEAD
-          [cxapi.ASSET_RESOURCE_METADATA_PATH_KEY]: 'asset.b7767e24de8d852617d9600e7a60395334454ca017d648f93b2d990aec7f50fd',
-=======
           [cxapi.ASSET_RESOURCE_METADATA_PATH_KEY]: 'asset.f0fe8a410cb4b860a25f6f3e09237abf69cd38ab59f9ef2441597c75f598c634',
->>>>>>> 2e0eb969
           [cxapi.ASSET_RESOURCE_METADATA_DOCKERFILE_PATH_KEY]: 'Dockerfile',
           [cxapi.ASSET_RESOURCE_METADATA_PROPERTY_KEY]: 'Code.ImageUri',
         },
