{
  "name": "@aws-cdk/pipelines",
  "version": "0.0.0",
  "private": true,
  "description": "Continuous Delivery of CDK applications",
  "main": "lib/index.js",
  "types": "lib/index.d.ts",
  "repository": {
    "type": "git",
    "url": "https://github.com/aws/aws-cdk.git",
    "directory": "packages/@aws-cdk/pipelines"
  },
  "bin": {},
  "scripts": {
    "build": "cdk-build",
    "watch": "cdk-watch",
    "lint": "cdk-lint",
    "test": "cdk-test",
    "integ": "cdk-integ",
    "pkglint": "pkglint -f",
    "package": "cdk-package",
    "awslint": "cdk-awslint",
    "build+test+package": "yarn build+test && yarn package",
    "build+test": "yarn build && yarn test",
    "compat": "cdk-compat",
    "rosetta:extract": "yarn --silent jsii-rosetta extract"
  },
  "author": {
    "name": "Amazon Web Services",
    "url": "https://aws.amazon.com",
    "organization": true
  },
  "devDependencies": {
    "@aws-cdk/assert": "0.0.0",
    "cdk-build-tools": "0.0.0",
    "cdk-integ-tools": "0.0.0",
    "cfn2ts": "0.0.0",
    "pkglint": "0.0.0",
    "@aws-cdk/aws-s3": "0.0.0",
    "@aws-cdk/aws-ecr": "0.0.0",
    "@aws-cdk/aws-ecr-assets": "0.0.0"
  },
  "peerDependencies": {
<<<<<<< HEAD
    "constructs": "10.0.0-pre.5",
=======
    "constructs": "^3.3.69",
>>>>>>> 25e8d04d
    "@aws-cdk/core": "0.0.0",
    "@aws-cdk/aws-codebuild": "0.0.0",
    "@aws-cdk/aws-codepipeline": "0.0.0",
    "@aws-cdk/aws-codepipeline-actions": "0.0.0",
    "@aws-cdk/aws-events": "0.0.0",
    "@aws-cdk/aws-iam": "0.0.0",
    "@aws-cdk/aws-ec2": "0.0.0",
    "@aws-cdk/cloud-assembly-schema": "0.0.0",
    "@aws-cdk/aws-s3-assets": "0.0.0",
    "@aws-cdk/cx-api": "0.0.0"
  },
  "dependencies": {
<<<<<<< HEAD
    "constructs": "10.0.0-pre.5",
=======
    "constructs": "^3.3.69",
>>>>>>> 25e8d04d
    "@aws-cdk/core": "0.0.0",
    "@aws-cdk/aws-codebuild": "0.0.0",
    "@aws-cdk/aws-codepipeline": "0.0.0",
    "@aws-cdk/aws-codepipeline-actions": "0.0.0",
    "@aws-cdk/cloud-assembly-schema": "0.0.0",
    "@aws-cdk/aws-events": "0.0.0",
    "@aws-cdk/aws-iam": "0.0.0",
    "@aws-cdk/aws-ec2": "0.0.0",
    "@aws-cdk/aws-s3-assets": "0.0.0",
    "@aws-cdk/cx-api": "0.0.0"
  },
  "bundledDependencies": [],
  "keywords": [
    "aws",
    "cdk",
    "constructs",
    "pipelines",
    "cicd",
    "continuous",
    "delivery"
  ],
  "engines": {
    "node": ">= 10.13.0 <13 || >=13.7.0"
  },
  "license": "Apache-2.0",
  "stability": "experimental",
  "maturity": "developer-preview",
  "cdk-build": {
    "jest": true,
    "env": {
      "AWSLINT_BASE_CONSTRUCT": true
    }
  },
  "jsii": {
    "outdir": "dist",
    "targets": {
      "java": {
        "package": "software.amazon.awscdk.pipelines",
        "maven": {
          "groupId": "software.amazon.awscdk",
          "artifactId": "cdk-pipelines"
        }
      },
      "dotnet": {
        "namespace": "Amazon.CDK.Pipelines",
        "packageId": "Amazon.CDK.Pipelines",
        "iconUrl": "https://raw.githubusercontent.com/aws/aws-cdk/master/logo/default-256-dark.png"
      },
      "python": {
        "distName": "aws-cdk.pipelines",
        "module": "aws_cdk.pipelines",
        "classifiers": [
          "Framework :: AWS CDK",
          "Framework :: AWS CDK :: 1"
        ]
      }
    },
    "projectReferences": true
  },
  "awscdkio": {
    "announce": false
  },
  "awslint": {
    "exclude": [
      "events-generic:@aws-cdk/pipelines.PublishAssetsAction",
      "events-method-signature:@aws-cdk/pipelines.PublishAssetsAction.onStateChange",
      "events-generic:@aws-cdk/pipelines.UpdatePipelineAction",
      "events-method-signature:@aws-cdk/pipelines.UpdatePipelineAction.onStateChange"
    ]
  },
  "homepage": "https://github.com/aws/aws-cdk",
  "publishConfig": {
    "tag": "latest"
  }
}<|MERGE_RESOLUTION|>--- conflicted
+++ resolved
@@ -41,11 +41,7 @@
     "@aws-cdk/aws-ecr-assets": "0.0.0"
   },
   "peerDependencies": {
-<<<<<<< HEAD
-    "constructs": "10.0.0-pre.5",
-=======
-    "constructs": "^3.3.69",
->>>>>>> 25e8d04d
+    "constructs": "^10.0.0",
     "@aws-cdk/core": "0.0.0",
     "@aws-cdk/aws-codebuild": "0.0.0",
     "@aws-cdk/aws-codepipeline": "0.0.0",
@@ -58,11 +54,7 @@
     "@aws-cdk/cx-api": "0.0.0"
   },
   "dependencies": {
-<<<<<<< HEAD
-    "constructs": "10.0.0-pre.5",
-=======
-    "constructs": "^3.3.69",
->>>>>>> 25e8d04d
+    "constructs": "^10.0.0",
     "@aws-cdk/core": "0.0.0",
     "@aws-cdk/aws-codebuild": "0.0.0",
     "@aws-cdk/aws-codepipeline": "0.0.0",
