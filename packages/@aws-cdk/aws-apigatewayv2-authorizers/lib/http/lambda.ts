--- conflicted
+++ resolved
@@ -103,13 +103,8 @@
         resultsCacheTtl: this.props.resultsCacheTtl ?? Duration.minutes(5),
       });
 
-<<<<<<< HEAD
       this.handler.addPermission(`${Names.nodeUniqueId(this.authorizer.node)}-Permission`, {
-        scope: options.scope as CoreConstruct,
-=======
-      this.props.handler.addPermission(`${Names.nodeUniqueId(this.authorizer.node)}-Permission`, {
         scope: options.scope,
->>>>>>> 448b0031
         principal: new ServicePrincipal('apigateway.amazonaws.com'),
         sourceArn: Stack.of(options.route).formatArn({
           service: 'execute-api',
