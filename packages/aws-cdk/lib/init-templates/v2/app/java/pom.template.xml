--- conflicted
+++ resolved
@@ -10,12 +10,8 @@
     <properties>
         <project.build.sourceEncoding>UTF-8</project.build.sourceEncoding>
         <cdk.version>%cdk-version%</cdk.version>
-<<<<<<< HEAD
+        <constructs.version>%constructs-version%</constructs.version>
         <junit.version>5.7.1</junit.version>
-=======
-        <constructs.version>%constructs-version%</constructs.version>
-        <junit.version>5.7.0</junit.version>
->>>>>>> 5fc8c67a
     </properties>
 
     <build>
